--- conflicted
+++ resolved
@@ -10,29 +10,6 @@
 var stmtMap = {};
 var testCov = [];
 
-<<<<<<< HEAD
-for(var i=0; i<files.length; i++) {
-    var file = files[i];
-    if (file.endsWith(".json") && file.indexOf('coverage') === 0) {
-        var coverage = JSON.parse(fs.readFileSync(file, 'utf8'));
-        var fileMap = {};
-        for (var jsFile in coverage) {
-            if (coverage.hasOwnProperty(jsFile)) {
-                if (!stmtMap.hasOwnProperty(jsFile)) {
-                    var smapFile = jsFile.substring(0, jsFile.length-3)+'_jalangi_.json';
-                    var smap = JSON.parse(fs.readFileSync(smapFile, 'utf8'));
-                    var smapNew = {};
-                    var nBranches = smap.nBranches/2;
-                    for (var k = 1; k<= nBranches; k++) {
-                        var loc = smap[k*8];
-                        if (loc === undefined) {
-                            console.log("k = "+k*8+" "+JSON.stringify(smap));
-                        }
-                        smapNew[k*8-1] = {start: {line: loc[0], column: loc[1]-1}, end: {line: loc[2], column: loc[3]-1}};
-                        smapNew[k*8] = {start: {line: loc[0], column: loc[1]-1}, end: {line: loc[2], column: loc[3]-1}};
-                    }
-                    stmtMap[jsFile.substring(0, jsFile.length-3)+".org"] = smapNew;
-=======
 var i = 0;
 var file = "coverage" + i + ".json";
 while (fs.existsSync(file)) {
@@ -51,11 +28,10 @@
                     if (loc === undefined) {
                         console.log("k = " + k * 8 + " " + JSON.stringify(smap));
                     }
-                    smapNew[k * 8 - 1] = {start: {line: loc[0], column: loc[1]}, end: {line: loc[2], column: loc[3]}};
-                    smapNew[k * 8] = {start: {line: loc[0], column: loc[1]}, end: {line: loc[2], column: loc[3]}};
->>>>>>> 7858f879
+                    smapNew[k*8-1] = {start: {line: loc[0], column: loc[1]-1}, end: {line: loc[2], column: loc[3]-1}};
+                    smapNew[k*8] = {start: {line: loc[0], column: loc[1]-1}, end: {line: loc[2], column: loc[3]-1}};
                 }
-                stmtMap[jsFile] = smapNew;
+                stmtMap[jsFile.substring(0, jsFile.length-3)+".org"] = smapNew;
             }
 
             var oldCoverage = coverage[jsFile];
@@ -67,12 +43,8 @@
                     else
                         newCoverage.push((j + 1) * 4);
                 }
-<<<<<<< HEAD
-                fileMap[jsFile.substring(0, jsFile.length-3)+".org"] = newCoverage;
-=======
->>>>>>> 7858f879
             }
-            fileMap[jsFile] = newCoverage;
+            fileMap[jsFile.substring(0, jsFile.length-3)+".org"] = newCoverage;
         }
     }
     testCov.push(fileMap);
